<<<<<<< HEAD
# title: ComfyUI Universal Pipe
# author: Haervwe
# author_url: https://github.com/Haervwe/open-webui-tools
# funding_url: https://github.com/Haervwe/open-webui-tools
# version: 3.2.0 (Modified)
# required_open_webui_version: 0.5.0

=======
"""
title: ComfyUI Universal Pipe
author: Haervwe , pupphelper
author_url: https://github.com/Haervwe/open-webui-tools
funding_url: https://github.com/Haervwe/open-webui-tools
version: 3.3
required_open_webui_version: 0.6.26
"""
>>>>>>> efbccc44

import json
import uuid
import aiohttp
import asyncio
import random
from typing import List, Dict, Callable, Optional
from pydantic import BaseModel, Field
from open_webui.utils.misc import get_last_user_message_item
from open_webui.utils.chat import generate_chat_completion
from open_webui.models.users import User, Users
<<<<<<< HEAD

import logging
import requests

# [START] MODIFICATION: Added necessary imports for file handling
=======
from open_webui.constants import TASKS
import logging
import requests

>>>>>>> efbccc44
import io
import mimetypes
from fastapi import UploadFile
from open_webui.routers.files import upload_file_handler
<<<<<<< HEAD
# [END] MODIFICATION

# Setup logger
=======


>>>>>>> efbccc44
logging.basicConfig(level=logging.INFO)
logger = logging.getLogger(__name__)


<<<<<<< HEAD
# --- OLLAMA VRAM Management Functions ---
# ... (this section remains unchanged)
=======
>>>>>>> efbccc44
def get_loaded_models(api_url: str = "http://localhost:11434") -> list:
    try:
        response = requests.get(f"{api_url.rstrip('/')}/api/ps", timeout=5)
        response.raise_for_status()
        return response.json().get("models", [])
    except requests.RequestException as e:
        logger.error(f"Error fetching loaded Ollama models: {e}")
        return []


def unload_all_models(api_url: str = "http://localhost:11434"):
    try:
        for model in get_loaded_models(api_url):
            model_name = model.get("name")
            if model_name:
                requests.post(
                    f"{api_url.rstrip('/')}/api/generate",
                    json={"model": model_name, "keep_alive": 0},
                    timeout=10,
                )
    except requests.RequestException as e:
        logger.error(f"Error unloading Ollama models: {e}")

<<<<<<< HEAD
# --- Default Workflow ---
# ... (this section remains unchanged)
=======

>>>>>>> efbccc44
DEFAULT_WORKFLOW_JSON = json.dumps(
    {
        "6": {
            "inputs": {
                "text": "re imagine this man maintainig the facial features as a medieval fantasy king...",
                "clip": ["38", 0],
            },
            "class_type": "CLIPTextEncode",
        },
        "35": {
            "inputs": {"guidance": 2.5, "conditioning": ["177", 0]},
            "class_type": "FluxGuidance",
        },
        "37": {
            "inputs": {
                "unet_name": "flux-kontext/flux1-dev-kontext_fp8_scaled.safetensors",
                "weight_dtype": "fp8_e4m3fn_fast",
            },
            "class_type": "UNETLoader",
        },
        "38": {
            "inputs": {
                "clip_name1": "clip_l.safetensors",
                "clip_name2": "flux/t5xxl_fp8_e4m3fn_scaled.safetensors",
                "type": "flux",
                "device": "cpu",
            },
            "class_type": "DualCLIPLoader",
        },
        "39": {
            "inputs": {"vae_name": "Flux/ae.safetensors"},
            "class_type": "VAELoader",
        },
        "42": {"inputs": {"image": ["196", 0]}, "class_type": "FluxKontextImageScale"},
        "124": {
            "inputs": {"pixels": ["42", 0], "vae": ["39", 0]},
            "class_type": "VAEEncode",
        },
        "135": {
            "inputs": {"conditioning": ["6", 0]},
            "class_type": "ConditioningZeroOut",
        },
        "136": {
            "inputs": {"filename_prefix": "owui/owui", "images": ["194", 5]},
            "class_type": "SaveImage",
        },
        "177": {
            "inputs": {"conditioning": ["6", 0], "latent": ["124", 0]},
            "class_type": "ReferenceLatent",
        },
        "194": {
            "inputs": {
                "seed": 558680250753563,
                "steps": 20,
                "cfg": 1,
                "sampler_name": "dpmpp_2m",
                "scheduler": "beta",
                "denoise": 1,
                "preview_method": "none",
                "vae_decode": "true (tiled)",
                "model": ["37", 0],
                "positive": ["35", 0],
                "negative": ["135", 0],
                "latent_image": ["124", 0],
                "optional_vae": ["39", 0],
            },
            "class_type": "KSampler (Efficient)",
        },
        "196": {"inputs": {"image": ""}, "class_type": "ETN_LoadImageBase64"},
    },
    indent=2,
)

class Pipe:
    class Valves(BaseModel):
        # ... (this section remains unchanged)
        ComfyUI_Address: str = Field(
            default="http://127.0.0.1:8188",
            description="Address of the running ComfyUI server.",
        )
        ComfyUI_Workflow_JSON: str = Field(
            default=DEFAULT_WORKFLOW_JSON,
            description="The entire ComfyUI workflow in JSON format.",
            extra={"type": "textarea"},
        )
        Prompt_Node_ID: str = Field(
            default="6", description="The ID of the node that accepts the text prompt."
        )
        Image_Node_ID: str = Field(
            default="196",
            description="The ID of the node that accepts the Base64 image.",
        )
        Seed_Node_ID: str = Field(
            default="194",
            description="The ID of the sampler node to apply a random seed to.",
        )
        enhance_prompt: bool = Field(
            default=False, description="Use vision model to enhance prompt"
        )
        vision_model_id: str = Field(
            default="", description="Vision model to be used as prompt enhancer"
        )
        enhancer_system_prompt: str = Field(
            default="""
            You are a visual prompt engineering assistant. 
            For each request, you will receive a user-provided prompt and an image to be edited. 
            Carefully analyze the image’s content (objects, colors, environment, style, mood, etc.) along with the user’s intent. 
            Then generate a single, improved editing prompt for the FLUX Kontext model using best practices. 
            Be specific and descriptive: use exact color names and detailed adjectives, and use clear action verbs like “change,” “add,” or “remove.” 
            Name each subject explicitly (for example, “the woman with short black hair,” “the red sports car”), avoiding pronouns like “her” or “it.” 
            Include relevant details from the image. 
            Preserve any elements the user did not want changed by stating them explicitly (for example, “keep the same composition and lighting”). 
            If the user wants to add or change any text, put the exact words in quotes (for example, replace “joy” with “BFL”).
            Focus only on editing instructions. 
            Finally, output only the final enhanced prompt (the refined instruction) with no additional explanation or commentary.
            """,
            description="System prompt to be used on the prompt enhancement process",
        )
        unload_ollama_models: bool = Field(
            default=False,
            description="Unload all Ollama models from VRAM before running.",
        )
        ollama_url: str = Field(
            default="http://host.docker.internal:11434",
            description="Ollama API URL for unloading models.",
        )
        max_wait_time: int = Field(
            default=1200, description="Max wait time for generation (seconds)."
        )

    def __init__(self):
        self.valves = self.Valves()
        self.client_id = str(uuid.uuid4())

<<<<<<< HEAD
    # [START] MODIFICATION: Added new helper function to save image and create public URL
    def _save_image_and_get_public_url(self, request, image_data: bytes, content_type: str, user: User) -> str:
=======
    def _save_image_and_get_public_url(
        self, request, image_data: bytes, content_type: str, user: User
    ) -> str:
>>>>>>> efbccc44
        """
        Saves the image data to OpenWebUI's file storage and returns a publicly accessible URL.
        This logic is adapted from OpenWebUI's native image generation handling.
        """
        try:
            image_format = mimetypes.guess_extension(content_type)
            if not image_format:
<<<<<<< HEAD
                # Default to .png if the content type is generic (e.g., 'application/octet-stream')
=======
>>>>>>> efbccc44
                image_format = ".png"

            file = UploadFile(
                file=io.BytesIO(image_data),
                filename=f"generated-image{image_format}",
                headers={"content-type": content_type},
            )
<<<<<<< HEAD
            
            # Use OpenWebUI's internal file handler to save the file
            file_item = upload_file_handler(
                request=request,
                file=file,
                metadata={}, # Metadata is optional
                process=False,
                user=user,
            )
            
            # Construct the relative URL that OpenWebUI frontend can understand
=======

            file_item = upload_file_handler(
                request=request,
                file=file,
                metadata={},
                process=False,
                user=user,
            )

>>>>>>> efbccc44
            url = request.app.url_path_for("get_file_content_by_id", id=file_item.id)
            return url
        except Exception as e:
            logger.error(f"Error saving image to OpenWebUI: {e}", exc_info=True)
            raise

<<<<<<< HEAD
    # [END] MODIFICATION

=======
>>>>>>> efbccc44
    async def emit_status(
        # ... (this function remains unchanged)
        self, event_emitter: Callable, level: str, description: str, done: bool = False
    ):
        if event_emitter:
            await event_emitter(
                {
                    "type": "status",
                    "data": {
                        "status": "complete" if done else "in_progress",
                        "level": level,
                        "description": description,
                        "done": done,
                    },
                }
            )

    async def wait_for_job_signal(
        # ... (this function remains unchanged)
        self, ws_api_url: str, prompt_id: str, event_emitter: Callable
    ) -> bool:
        """Waits for the 'executed' signal from WebSocket without fetching data."""
        start_time = asyncio.get_event_loop().time()
        try:
            async with aiohttp.ClientSession().ws_connect(
                f"{ws_api_url}?clientId={self.client_id}", timeout=30
            ) as ws:
                async for msg in ws:
                    if (
                        asyncio.get_event_loop().time() - start_time
                        > self.valves.max_wait_time
                    ):
                        raise TimeoutError(
                            f"WebSocket wait timed out after {self.valves.max_wait_time}s"
                        )
                    if msg.type != aiohttp.WSMsgType.TEXT:
                        continue
                    message = json.loads(msg.data)
                    msg_type, data = message.get("type"), message.get("data", {})

                    if msg_type == "status":
                        q_remaining = (
                            data.get("status", {})
                            .get("exec_info", {})
                            .get("queue_remaining", 0)
                        )
                        await self.emit_status(
                            event_emitter,
                            "info",
                            f"In queue... {q_remaining} tasks remaining.",
                        )
                    elif msg_type == "progress":
                        progress = int(data.get("value", 0) / data.get("max", 1) * 100)
                        await self.emit_status(
                            event_emitter, "info", f"Processing... {progress}%"
                        )
                    elif msg_type == "executed" and data.get("prompt_id") == prompt_id:
                        logger.info(
                            f"Execution signal received for prompt {prompt_id}."
                        )
                        return True
                    elif (
                        msg_type == "execution_error"
                        and data.get("prompt_id") == prompt_id
                    ):
                        raise Exception(
                            f"ComfyUI Error: {data.get('exception_message', 'Unknown error')}"
                        )
        except asyncio.TimeoutError:
            raise TimeoutError(
                f"Operation timed out after {self.valves.max_wait_time}s"
            )
        except Exception as e:
            raise e
        return False

    def extract_image_data(self, outputs: Dict) -> Optional[Dict]:
        # ... (this function remains unchanged)
        """Extracts the best possible image from the completed job data, prioritizing final images over previews."""
        final_image_data, temp_image_data = None, None
        for node_id, node_output in outputs.items():
            if "ui" in node_output and "images" in node_output.get("ui", {}):
                if node_output["ui"]["images"]:
                    final_image_data = node_output["ui"]["images"][0]
                    break
            elif "images" in node_output and not temp_image_data:
                if node_output["images"]:
                    temp_image_data = node_output["images"][0]
        return final_image_data if final_image_data else temp_image_data

    async def queue_prompt(
        # ... (this function remains unchanged)
        self, session: aiohttp.ClientSession, workflow: Dict
    ) -> Optional[str]:
        payload = {"prompt": workflow, "client_id": self.client_id}
        async with session.post(
            f"{self.valves.ComfyUI_Address}/prompt", json=payload
        ) as response:
            response.raise_for_status()
            data = await response.json()
            return data.get("prompt_id")

    def parse_input(self, messages: List[Dict]) -> (Optional[str], Optional[str]):
        # ... (this function remains unchanged)
        user_message_item = get_last_user_message_item(messages)
        if not user_message_item:
            return None, None
        prompt, image_url = "", None
        content = user_message_item.get("content")
        print(str(content)[:200])
        print(str(content)[::200])
        if isinstance(content, list):
            for part in content:
                if part.get("type") == "text":
                    prompt += part.get("text", "")
                elif part.get("type") == "image_url" and part.get("image_url", {}).get(
                    "url"
                ):
                    image_url = part["image_url"]["url"]
        elif isinstance(content, str):
            prompt = content
        if not image_url and user_message_item.get("images"):
            image_url = user_message_item["images"][0]
        base64_image = (
            image_url.split("base64,", 1)[1]
            if image_url and "base64," in image_url
            else None
        )
        return prompt.strip(), base64_image
    
    async def enhance_prompt(self, prompt, image, user, request, event_emitter):
        # ... (this function remains unchanged)
        await self.emit_status(event_emitter, "info", f"Enhancing the prompt...")
        payload = {
            "model": self.valves.vision_model_id,
            "messages": [
                {
                    "role": "system",
                    "content": self.valves.enhancer_system_prompt,
                },
                {
                    "role": "user",
                    "content": [
                        {
                            "type": "text",
                            "text": f"Enhance the given user prompt based on the given image: {prompt}, provide only the enhnaced AI image edit prompt with no explanations",
                        },
                        {
                            "type": "image_url",
                            "image_url": {"url": f"data:image/png;base64,{image}"},
                        },
                    ],
                },
            ],
            "stream": False,
        }

        response = await generate_chat_completion(request, payload, user)
        await self.emit_status(event_emitter, "info", f"Prompt enhanced")
        enhanced_prompt = response["choices"][0]["message"]["content"]
        enhanced_prompt_message = f"<details>\n<summary>Enhanced Prompt</summary>\n{enhanced_prompt}\n\n---\n\n</details>"
        await event_emitter(
            {
                "type": "message",
                "data": {
                    "content": enhanced_prompt_message,
                },
            }
        )
        return enhanced_prompt

    async def pipe(
        self,
        body: dict,
        __user__: dict,
        __event_emitter__: Callable,
        __request__=None,
    ) -> dict:
        self.__event_emitter__ = __event_emitter__
        self.__request__ = __request__
        self.__user__ = Users.get_user_by_id(__user__["id"])
        messages = body.get("messages", [])
        prompt, base64_image = self.parse_input(messages)
        if self.valves.enhance_prompt:
            prompt = await self.enhance_prompt(
                prompt,
                base64_image,
                self.__user__,
                self.__request__,
                self.__event_emitter__,
            )

<<<<<<< HEAD
        if self.valves.unload_ollama_models:
            await self.emit_status(
                self.__event_emitter__, "info", "Unloading Ollama models..."
            )
            unload_all_models(api_url=self.valves.ollama_url)
=======
        if __task__ and __task__ != TASKS.DEFAULT:
            if self.valves.vision_model_id:
                response = await generate_chat_completion(
                    self.__request__,
                    {
                        "model": self.valves.vision_model_id,
                        "messages": body.get("messages"),
                        "stream": False,
                    },
                    user=self.__user__,
                )
                return f"{name}: {response['choices'][0]['message']['content']}"
            return f"{name}: Edited Image!"
>>>>>>> efbccc44

        if self.valves.unload_ollama_models:
            await self.emit_status(
                self.__event_emitter__, "info", "Unloading Ollama models..."
            )
            unload_all_models(api_url=self.valves.ollama_url)

        if not base64_image:
            await self.emit_status(
                self.__event_emitter__,
                "error",
                "No valid image provided. Please upload an image.",
                done=True,
            )
            # [START] MODIFICATION: Ensure function returns body on early exit
            return body
<<<<<<< HEAD
            # [END] MODIFICATION
=======
>>>>>>> efbccc44

        try:
            workflow = json.loads(self.valves.ComfyUI_Workflow_JSON)
        except json.JSONDecodeError:
            await self.emit_status(
                self.__event_emitter__,
                "error",
                "Invalid JSON in the ComfyUI_Workflow_JSON valve.",
                done=True,
            )
            # [START] MODIFICATION: Ensure function returns body on early exit
            return body
            # [END] MODIFICATION

        http_api_url = self.valves.ComfyUI_Address.rstrip("/")
        ws_api_url = f"{'ws' if not http_api_url.startswith('https') else 'wss'}://{http_api_url.split('://', 1)[-1]}/ws"

        prompt_node, image_node, seed_node = (
            self.valves.Prompt_Node_ID,
            self.valves.Image_Node_ID,
            self.valves.Seed_Node_ID,
        )
        workflow[prompt_node]["inputs"]["text"] = (
            prompt if prompt else "A beautiful, high-quality image"
        )
        workflow[image_node]["inputs"]["image"] = base64_image
        workflow[seed_node]["inputs"]["seed"] = random.randint(0, 2**32 - 1)

        try:
            async with aiohttp.ClientSession() as session:
                prompt_id = await self.queue_prompt(session, workflow)
                if not prompt_id:
                    await self.emit_status(
                        self.__event_emitter__,
                        "error",
                        "Failed to queue prompt in ComfyUI.",
                        done=True,
                    )
                    return body

                await self.emit_status(
                    self.__event_emitter__,
                    "info",
                    f"Workflow queued. Waiting for completion signal...",
                )
                job_done = await self.wait_for_job_signal(
                    ws_api_url, prompt_id, self.__event_emitter__
                )

                if not job_done:
                    raise Exception(
                        "Did not receive a successful execution signal from ComfyUI."
                    )

                job_data = None
                for attempt in range(3):
                    await asyncio.sleep(attempt + 1)
                    logger.info(
                        f"Fetching history for prompt {prompt_id}, attempt {attempt + 1}..."
                    )
                    async with session.get(
                        f"{http_api_url}/history/{prompt_id}"
                    ) as resp:
                        if resp.status == 200:
                            history = await resp.json()
                            if prompt_id in history:
                                job_data = history[prompt_id]
                                break
                    logger.warning(
                        f"Attempt {attempt + 1} to fetch history failed or was incomplete."
                    )

            if not job_data:
                raise Exception(
                    "Failed to retrieve job data from history after multiple attempts."
                )

            logger.info(
                f"Received final job data from history: {json.dumps(job_data, indent=2)}"
            )
            image_to_display = self.extract_image_data(job_data.get("outputs", {}))

            # [START] MODIFICATION: This is the core of the fix.
            if image_to_display:
<<<<<<< HEAD
                # 1. Construct the internal URL to download the image from ComfyUI
                internal_image_url = f"{http_api_url}/view?filename={image_to_display['filename']}&subfolder={image_to_display.get('subfolder', '')}&type={image_to_display.get('type', 'output')}"
                await self.emit_status(self.__event_emitter__, "info", f"Downloading generated image from ComfyUI...")
                
                # 2. Download the image bytes. Run in an executor to avoid blocking the event loop.
                loop = asyncio.get_event_loop()
                http_response = await loop.run_in_executor(None, requests.get, internal_image_url)
                http_response.raise_for_status()
                image_data = http_response.content
                content_type = http_response.headers.get('content-type', 'image/png')
                
                await self.emit_status(self.__event_emitter__, "info", f"Embedding image into chat...")

                # 3. Use our new helper function to save the image and get a public URL
                public_image_url = self._save_image_and_get_public_url(
                    request=self.__request__,
                    image_data=image_data,
                    content_type=content_type,
                    user=self.__user__
                )

                # 4. Create the response message with the new, correct URL
                response_content = (
                    f"Here is the edited image:\n\n![Generated Image]({public_image_url})"
                )
                
=======

                internal_image_url = f"{http_api_url}/view?filename={image_to_display['filename']}&subfolder={image_to_display.get('subfolder', '')}&type={image_to_display.get('type', 'output')}"
                await self.emit_status(
                    self.__event_emitter__,
                    "info",
                    f"Downloading generated image from ComfyUI...",
                )

                loop = asyncio.get_event_loop()
                http_response = await loop.run_in_executor(
                    None, requests.get, internal_image_url
                )
                http_response.raise_for_status()
                image_data = http_response.content
                content_type = http_response.headers.get("content-type", "image/png")

                await self.emit_status(
                    self.__event_emitter__, "info", f"Embedding image into chat..."
                )

                public_image_url = self._save_image_and_get_public_url(
                    request=self.__request__,
                    image_data=image_data,
                    content_type=content_type,
                    user=self.__user__,
                )

                response_content = f"Here is the edited image:\n\n![Generated Image]({public_image_url})"

>>>>>>> efbccc44
                await self.__event_emitter__(
                    {"type": "message", "data": {"content": response_content}}
                )
                await self.emit_status(
                    self.__event_emitter__,
                    "success",
                    "Image processed successfully!",
                    done=True,
                )
<<<<<<< HEAD
                
                # 5. Append the successful response to the message history and return it
=======

>>>>>>> efbccc44
                body["messages"].append(
                    {"role": "assistant", "content": response_content}
                )
                return body
<<<<<<< HEAD
            # [END] MODIFICATION
=======
>>>>>>> efbccc44
            else:
                await self.emit_status(
                    self.__event_emitter__,
                    "error",
                    "Execution finished, but no image was found in the output. Please check the workflow.",
                    done=True,
                )

        except Exception as e:
            logger.error(f"An unexpected error occurred in pipe: {e}", exc_info=True)
            await self.emit_status(
                self.__event_emitter__,
                "error",
                f"An unexpected error occurred: {str(e)}",
                done=True,
            )
<<<<<<< HEAD
        
        # [START] MODIFICATION: Ensure the body is always returned to maintain chat state
        return body
        # [END] MODIFICATION
=======

        return body
>>>>>>> efbccc44
<|MERGE_RESOLUTION|>--- conflicted
+++ resolved
@@ -1,12 +1,4 @@
-<<<<<<< HEAD
-# title: ComfyUI Universal Pipe
-# author: Haervwe
-# author_url: https://github.com/Haervwe/open-webui-tools
-# funding_url: https://github.com/Haervwe/open-webui-tools
-# version: 3.2.0 (Modified)
-# required_open_webui_version: 0.5.0
-
-=======
+
 """
 title: ComfyUI Universal Pipe
 author: Haervwe , pupphelper
@@ -15,7 +7,6 @@
 version: 3.3
 required_open_webui_version: 0.6.26
 """
->>>>>>> efbccc44
 
 import json
 import uuid
@@ -27,39 +18,23 @@
 from open_webui.utils.misc import get_last_user_message_item
 from open_webui.utils.chat import generate_chat_completion
 from open_webui.models.users import User, Users
-<<<<<<< HEAD
-
-import logging
-import requests
-
-# [START] MODIFICATION: Added necessary imports for file handling
-=======
+
 from open_webui.constants import TASKS
 import logging
 import requests
 
->>>>>>> efbccc44
 import io
 import mimetypes
 from fastapi import UploadFile
 from open_webui.routers.files import upload_file_handler
-<<<<<<< HEAD
-# [END] MODIFICATION
-
-# Setup logger
-=======
-
-
->>>>>>> efbccc44
+
+
+
+
 logging.basicConfig(level=logging.INFO)
 logger = logging.getLogger(__name__)
 
 
-<<<<<<< HEAD
-# --- OLLAMA VRAM Management Functions ---
-# ... (this section remains unchanged)
-=======
->>>>>>> efbccc44
 def get_loaded_models(api_url: str = "http://localhost:11434") -> list:
     try:
         response = requests.get(f"{api_url.rstrip('/')}/api/ps", timeout=5)
@@ -83,12 +58,7 @@
     except requests.RequestException as e:
         logger.error(f"Error unloading Ollama models: {e}")
 
-<<<<<<< HEAD
-# --- Default Workflow ---
-# ... (this section remains unchanged)
-=======
-
->>>>>>> efbccc44
+
 DEFAULT_WORKFLOW_JSON = json.dumps(
     {
         "6": {
@@ -223,14 +193,11 @@
         self.valves = self.Valves()
         self.client_id = str(uuid.uuid4())
 
-<<<<<<< HEAD
-    # [START] MODIFICATION: Added new helper function to save image and create public URL
-    def _save_image_and_get_public_url(self, request, image_data: bytes, content_type: str, user: User) -> str:
-=======
+
     def _save_image_and_get_public_url(
         self, request, image_data: bytes, content_type: str, user: User
     ) -> str:
->>>>>>> efbccc44
+
         """
         Saves the image data to OpenWebUI's file storage and returns a publicly accessible URL.
         This logic is adapted from OpenWebUI's native image generation handling.
@@ -238,10 +205,7 @@
         try:
             image_format = mimetypes.guess_extension(content_type)
             if not image_format:
-<<<<<<< HEAD
-                # Default to .png if the content type is generic (e.g., 'application/octet-stream')
-=======
->>>>>>> efbccc44
+
                 image_format = ".png"
 
             file = UploadFile(
@@ -249,19 +213,7 @@
                 filename=f"generated-image{image_format}",
                 headers={"content-type": content_type},
             )
-<<<<<<< HEAD
-            
-            # Use OpenWebUI's internal file handler to save the file
-            file_item = upload_file_handler(
-                request=request,
-                file=file,
-                metadata={}, # Metadata is optional
-                process=False,
-                user=user,
-            )
-            
-            # Construct the relative URL that OpenWebUI frontend can understand
-=======
+
 
             file_item = upload_file_handler(
                 request=request,
@@ -271,18 +223,14 @@
                 user=user,
             )
 
->>>>>>> efbccc44
+
             url = request.app.url_path_for("get_file_content_by_id", id=file_item.id)
             return url
         except Exception as e:
             logger.error(f"Error saving image to OpenWebUI: {e}", exc_info=True)
             raise
 
-<<<<<<< HEAD
-    # [END] MODIFICATION
-
-=======
->>>>>>> efbccc44
+
     async def emit_status(
         # ... (this function remains unchanged)
         self, event_emitter: Callable, level: str, description: str, done: bool = False
@@ -475,13 +423,7 @@
                 self.__event_emitter__,
             )
 
-<<<<<<< HEAD
-        if self.valves.unload_ollama_models:
-            await self.emit_status(
-                self.__event_emitter__, "info", "Unloading Ollama models..."
-            )
-            unload_all_models(api_url=self.valves.ollama_url)
-=======
+
         if __task__ and __task__ != TASKS.DEFAULT:
             if self.valves.vision_model_id:
                 response = await generate_chat_completion(
@@ -495,7 +437,7 @@
                 )
                 return f"{name}: {response['choices'][0]['message']['content']}"
             return f"{name}: Edited Image!"
->>>>>>> efbccc44
+
 
         if self.valves.unload_ollama_models:
             await self.emit_status(
@@ -512,10 +454,6 @@
             )
             # [START] MODIFICATION: Ensure function returns body on early exit
             return body
-<<<<<<< HEAD
-            # [END] MODIFICATION
-=======
->>>>>>> efbccc44
 
         try:
             workflow = json.loads(self.valves.ComfyUI_Workflow_JSON)
@@ -600,34 +538,7 @@
 
             # [START] MODIFICATION: This is the core of the fix.
             if image_to_display:
-<<<<<<< HEAD
-                # 1. Construct the internal URL to download the image from ComfyUI
-                internal_image_url = f"{http_api_url}/view?filename={image_to_display['filename']}&subfolder={image_to_display.get('subfolder', '')}&type={image_to_display.get('type', 'output')}"
-                await self.emit_status(self.__event_emitter__, "info", f"Downloading generated image from ComfyUI...")
-                
-                # 2. Download the image bytes. Run in an executor to avoid blocking the event loop.
-                loop = asyncio.get_event_loop()
-                http_response = await loop.run_in_executor(None, requests.get, internal_image_url)
-                http_response.raise_for_status()
-                image_data = http_response.content
-                content_type = http_response.headers.get('content-type', 'image/png')
-                
-                await self.emit_status(self.__event_emitter__, "info", f"Embedding image into chat...")
-
-                # 3. Use our new helper function to save the image and get a public URL
-                public_image_url = self._save_image_and_get_public_url(
-                    request=self.__request__,
-                    image_data=image_data,
-                    content_type=content_type,
-                    user=self.__user__
-                )
-
-                # 4. Create the response message with the new, correct URL
-                response_content = (
-                    f"Here is the edited image:\n\n![Generated Image]({public_image_url})"
-                )
-                
-=======
+
 
                 internal_image_url = f"{http_api_url}/view?filename={image_to_display['filename']}&subfolder={image_to_display.get('subfolder', '')}&type={image_to_display.get('type', 'output')}"
                 await self.emit_status(
@@ -657,7 +568,6 @@
 
                 response_content = f"Here is the edited image:\n\n![Generated Image]({public_image_url})"
 
->>>>>>> efbccc44
                 await self.__event_emitter__(
                     {"type": "message", "data": {"content": response_content}}
                 )
@@ -667,20 +577,12 @@
                     "Image processed successfully!",
                     done=True,
                 )
-<<<<<<< HEAD
-                
-                # 5. Append the successful response to the message history and return it
-=======
-
->>>>>>> efbccc44
+
                 body["messages"].append(
                     {"role": "assistant", "content": response_content}
                 )
                 return body
-<<<<<<< HEAD
-            # [END] MODIFICATION
-=======
->>>>>>> efbccc44
+
             else:
                 await self.emit_status(
                     self.__event_emitter__,
@@ -697,12 +599,6 @@
                 f"An unexpected error occurred: {str(e)}",
                 done=True,
             )
-<<<<<<< HEAD
-        
-        # [START] MODIFICATION: Ensure the body is always returned to maintain chat state
+
+
         return body
-        # [END] MODIFICATION
-=======
-
-        return body
->>>>>>> efbccc44
